# Copyright 2018 Iguazio
#
# Licensed under the Apache License, Version 2.0 (the "License");
# you may not use this file except in compliance with the License.
# You may obtain a copy of the License at
#
#   http://www.apache.org/licenses/LICENSE-2.0
#
# Unless required by applicable law or agreed to in writing, software
# distributed under the License is distributed on an "AS IS" BASIS,
# WITHOUT WARRANTIES OR CONDITIONS OF ANY KIND, either express or implied.
# See the License for the specific language governing permissions and
# limitations under the License.
"""mlrun database HTTP server"""
import mimetypes
from base64 import b64decode
from distutils.util import strtobool
from functools import wraps
from http import HTTPStatus
from os import environ
import traceback
from datetime import datetime

from flask import Flask, jsonify, request, Response

from mlrun.builder import build_runtime
from mlrun.datastore import get_object, get_object_stat
from mlrun.db import RunDBError, RunDBInterface, periodic
from mlrun.db.sqldb import SQLDB
<<<<<<< HEAD
from mlrun.utils import logger, parse_function_uri, get_in
=======
from mlrun.db.filedb import FileRunDB
from mlrun.utils import logger, parse_function_uri, get_in, update_in
>>>>>>> f37c326a
from mlrun.config import config
from mlrun.run import new_function, import_function
from mlrun.k8s_utils import k8s_helper

_db: RunDBInterface
_k8s: k8s_helper = None
app = Flask(__name__)
basic_prefix = 'Basic '
bearer_prefix = 'Bearer '


def json_error(status=HTTPStatus.BAD_REQUEST, **kw):
    kw.setdefault('ok', False)
    logger.error(str(kw))
    reply = jsonify(**kw)
    reply.status_code = status
    return reply


def parse_basic_auth(header):
    """
    >>> parse_basic_auth('Basic YnVnczpidW5ueQ==')
    ['bugs', 'bunny']
    """
    b64value = header[len(basic_prefix):]
    value = b64decode(b64value).decode()
    return value.split(':', 1)


class AuthError(Exception):
    pass


def basic_auth_required(cfg):
    return cfg.user or cfg.password


def bearer_auth_required(cfg):
    return cfg.token


@app.before_request
def check_auth():
    if request.path == '/api/healthz':
        return

    cfg = config.httpdb

    header = request.headers.get('Authorization', '')
    try:
        if basic_auth_required(cfg):
            if not header.startswith(basic_prefix):
                raise AuthError('missing basic auth')
            user, passwd = parse_basic_auth(header)
            if user != cfg.user or passwd != cfg.password:
                raise AuthError('bad basic auth')
        elif bearer_auth_required(cfg):
            if not header.startswith(bearer_prefix):
                raise AuthError('missing bearer auth')
            token = header[len(bearer_prefix):]
            if token != cfg.token:
                raise AuthError('bad bearer auth')
    except AuthError as err:
        resp = jsonify(ok=False, error=str(err))
        resp.status_code = HTTPStatus.UNAUTHORIZED
        return resp


def catch_err(fn):
    @wraps(fn)
    def wrapper(*args, **kw):
        try:
            return fn(*args, **kw)
        except RunDBError as err:
            return json_error(
                HTTPStatus.INTERNAL_SERVER_ERROR, ok=False, reason=str(err))

    return wrapper


# curl -d@/path/to/job.json http://localhost:8080/submit
@app.route('/api/submit', methods=['POST'])
@app.route('/api/submit/', methods=['POST'])
@app.route('/api/submit/<path:func>', methods=['POST'])
@catch_err
def submit_job():
    try:
        data = request.get_json(force=True)
    except ValueError:
        return json_error(HTTPStatus.BAD_REQUEST, reason='bad JSON body')

    logger.info('submit_job: {}'.format(data))
    task = data.get('task')
    function = data.get('function')
    url = data.get('functionUrl')
    if not url and task:
        url = get_in(task, 'spec.function')
    if not (function or url) or not task:
        return json_error(
            HTTPStatus.BAD_REQUEST,
            reason='bad JSON, need to include function/url and task objects',
        )

    # TODO: block exec for function['kind'] in ['', 'local]  (must be a
    # remote/container runtime)

    try:
        if function:
            fn = new_function(runtime=function)
        else:
            if '://' in url:
                fn = import_function(url=url)
            else:
                project, name, tag = parse_function_uri(url)
                runtime = _db.get_function(name, project, tag)
                fn = new_function(runtime=runtime)

        fn.set_db_connection(_db, True)
        #fn.spec.rundb = 'http://mlrun-api:8080'
        resp = fn.run(task)

        logger.info('resp: %s', resp.to_yaml())
    except Exception as err:
        print(traceback.format_exc())
        return json_error(
            HTTPStatus.BAD_REQUEST,
            reason='runtime error: {}'.format(err),
        )

    return jsonify(ok=True, data=resp.to_dict())


# curl -d@/path/to/job.json http://localhost:8080/build/function
@app.route('/api/build/function', methods=['POST'])
@app.route('/api/build/function/', methods=['POST'])
@catch_err
def build_function():
    try:
        data = request.get_json(force=True)
    except ValueError:
        return json_error(HTTPStatus.BAD_REQUEST, reason='bad JSON body')

    logger.info('build_function:\n{}'.format(data))
    function = data.get('function')
    with_mlrun = data.get('with_mlrun', False)
    ready = False

    try:
        fn = new_function(runtime=function)
        fn.set_db_connection(_db)
        fn.save(versioned=False)

        ready = build_runtime(fn, with_mlrun)
        fn.save(versioned=False)
        logger.info('Fn:\n %s', fn.to_yaml())
    except Exception as err:
        print(traceback.format_exc())
        return json_error(
            HTTPStatus.BAD_REQUEST,
            reason='runtime error: {}'.format(err),
        )

    return jsonify(ok=True, data=fn.to_dict(), ready=ready)


# curl -d@/path/to/job.json http://localhost:8080/build/status
@app.route('/api/build/status', methods=['GET'])
@app.route('/api/build/status/', methods=['GET'])
@catch_err
def build_status():
    name = request.args.get('name', '')
    project = request.args.get('project', '')
    tag = request.args.get('tag', '')
    offset = int(request.args.get('offset', '0'))
    logs = strtobool(request.args.get('logs', 'on'))

    fn = _db.get_function(name, project, tag)
    if not fn:
        return json_error(HTTPStatus.NOT_FOUND, name=name,
                          project=project, tag=tag)

    state = get_in(fn, 'status.state', '')
    pod = get_in(fn, 'status.build_pod', '')
    image = get_in(fn, 'spec.build.image', '')
    out = b''
    if not pod:
        return Response(out, mimetype='text/plain',
                        headers={"function_status": state,
                                 "function_image": image,
                                 "builder_pod": pod})

    logger.info('get pod {} status'.format(pod))
    state = _k8s.get_pod_status(pod)
    logger.info('pod state={}'.format(state))

    if state == 'succeeded':
        logger.info('build completed successfully')
        state = 'ready'
    if state in ['failed', 'error']:
        logger.error(' build {}, watch the build pod logs: {}'.format(state, pod))

    if logs and state != 'pending':
        resp = _k8s.logs(pod)
        if resp:
            out = resp.encode()[offset:]

    update_in(fn, 'status.state', state)
    if state == 'ready':
        update_in(fn, 'spec.image', image)

    _db.store_function(fn, name, project, tag)

    return Response(out, mimetype='text/plain',
                    headers={"function_status": state,
                             "function_image": image,
                             "builder_pod": pod})


def get_obj_path(schema, path):
    if schema:
        return schema + '://' + path
    elif path.startswith('/User/'):
        user = environ.get('V3IO_USERNAME', 'admin')
        return 'v3io:///users/' + user + path[5:]
    elif config.httpdb.files_path and \
        path.startswith(config.httpdb.files_path):
        return path
    return None


# curl http://localhost:8080/api/files?schema=s3&path=mybucket/a.txt
@app.route('/api/files', methods=['GET'])
@catch_err
def get_files():
    schema = request.args.get('schema', '')
    path = request.args.get('path', '')
    size = int(request.args.get('size', '0'))
    offset = int(request.args.get('offset', '0'))

    _, filename = path.split(path)

    path = get_obj_path(schema, path)
    if not path:
        return json_error(HTTPStatus.NOT_FOUND, path=path,
                          err='illegal path prefix or schema')

    try:
        body = get_object(path, size, offset)
    except FileNotFoundError as e:
        return json_error(HTTPStatus.NOT_FOUND, path=path, err=str(e))
    if body is None:
        return json_error(HTTPStatus.NOT_FOUND, path=path)

    ctype, _ = mimetypes.guess_type(path)
    if not ctype:
        ctype = 'application/octet-stream'

    return Response(
        body, mimetype=ctype, headers={"x-suggested-filename": filename})


# curl http://localhost:8080/api/filestat?schema=s3&path=mybucket/a.txt
@app.route('/api/filestat', methods=['GET'])
@catch_err
def get_filestat():
    schema = request.args.get('schema', '')
    path = request.args.get('path', '')

    _, filename = path.split(path)

    path = get_obj_path(schema, path)
    if not path:
        return json_error(HTTPStatus.NOT_FOUND, path=path,
                          err='illegal path prefix or schema')

    try:
        stat = get_object_stat(path)
    except FileNotFoundError as e:
        return json_error(HTTPStatus.NOT_FOUND, path=path, err=str(e))

    ctype, _ = mimetypes.guess_type(path)
    if not ctype:
        ctype = 'application/octet-stream'

    return jsonify(ok=True, size=stat.size,
                   modified=stat.modified,
                   mimetype=ctype)


# curl -d@/path/to/log http://localhost:8080/log/prj/7?append=true
@app.route('/api/log/<project>/<uid>', methods=['POST'])
@catch_err
def store_log(project, uid):
    append = strtobool(request.args.get('append', 'no'))
    body = request.get_data()  # TODO: Check size
    _db.store_log(uid, project, body, append)
    return jsonify(ok=True)


# curl http://localhost:8080/log/prj/7
@app.route('/api/log/<project>/<uid>', methods=['GET'])
def get_log(project, uid):
    size = int(request.args.get('size', '0'))
    offset = int(request.args.get('offset', '0'))

    out = b''
    status, resp = _db.get_log(uid, project, offset=offset, size=size)
    if resp is None:
        data = _db.read_run(uid, project)
        if not data:
            return json_error(HTTPStatus.NOT_FOUND,
                              project=project, uid=uid)

        status = get_in(data, 'status.state', '')
        if _k8s:
            pods = _k8s.get_logger_pods(uid)
            if pods:
                pod, new_status = list(pods.items())[0]
                new_status = new_status.lower()

                # todo: handle in cron/tracking
                if new_status != 'pending':
                    resp = _k8s.logs(pod)
                    if resp:
                        out = resp.encode()[offset:]
                    if status == 'running':
                        update_in(data, 'status.last_update', str(datetime.now()))
                        if new_status == 'failed':
                            update_in(data, 'status.state', 'error')
                            update_in(data, 'status.error', 'error, check logs')
                            _db.store_run(data, uid, project)
                        if new_status == 'succeeded':
                            update_in(data, 'status.state', 'completed')
                            _db.store_run(data, uid, project)
                status = new_status

    else:
        out = resp or out

    return Response(out, mimetype='text/plain',
                    headers={"pod_status": status})


# curl -d @/path/to/run.json http://localhost:8080/run/p1/3?commit=yes
@app.route('/api/run/<project>/<uid>', methods=['POST'])
@catch_err
def store_run(project, uid):
    try:
        data = request.get_json(force=True)
    except ValueError:
        return json_error(HTTPStatus.BAD_REQUEST, reason='bad JSON body')

    logger.debug(data)
    iter = int(request.args.get('iter', '0'))
    _db.store_run(data, uid, project, iter=iter)
    app.logger.info('store run: {}'.format(data))
    return jsonify(ok=True)


# curl -X PATCH -d @/path/to/run.json http://localhost:8080/run/p1/3?commit=yes
@app.route('/api/run/<project>/<uid>', methods=['PATCH'])
@catch_err
def update_run(project, uid):
    try:
        data = request.get_json(force=True)
    except ValueError:
        return json_error(HTTPStatus.BAD_REQUEST, reason='bad JSON body')

    iter = int(request.args.get('iter', '0'))
    _db.update_run(data, uid, project, iter=iter)
    app.logger.info('update run: {}'.format(data))
    return jsonify(ok=True)


# curl http://localhost:8080/run/p1/3
@app.route('/api/run/<project>/<uid>', methods=['GET'])
@catch_err
def read_run(project, uid):
    iter = int(request.args.get('iter', '0'))
    data = _db.read_run(uid, project, iter=iter)
    return jsonify(ok=True, data=data)


# curl -X DELETE http://localhost:8080/run/p1/3
@app.route('/api/run/<project>/<uid>', methods=['DELETE'])
@catch_err
def del_run(project, uid):
    iter = int(request.args.get('iter', '0'))
    _db.del_run(uid, project, iter=iter)
    return jsonify(ok=True)


# curl http://localhost:8080/runs?project=p1&name=x&label=l1&label=l2&sort=no
@app.route('/api/runs', methods=['GET'])
@catch_err
def list_runs():
    name = request.args.get('name', '')
    uid = request.args.get('uid', '')
    project = request.args.get('project', 'default')
    labels = request.args.getlist('label')
    state = request.args.get('state', '')
    sort = strtobool(request.args.get('sort', 'on'))
    iter = strtobool(request.args.get('iter', 'on'))
    last = int(request.args.get('last', '0'))

    runs = _db.list_runs(
        name=name,
        uid=uid,
        project=project,
        labels=labels,
        state=state,
        sort=sort,
        last=last,
        iter=iter,
    )
    return jsonify(ok=True, runs=runs)

# curl -X DELETE http://localhost:8080/runs?project=p1&name=x&days_ago=3
@app.route('/api/runs', methods=['DELETE'])
@catch_err
def del_runs():
    name = request.args.get('name', '')
    project = request.args.get('project', '')
    labels = request.args.getlist('label')
    state = request.args.get('state', '')
    days_ago = int(request.args.get('days_ago', '0'))

    _db.del_runs(name, project, labels, state, days_ago)
    return jsonify(ok=True)


# curl -d@/path/to/artifcat http://localhost:8080/artifact/p1/7&key=k
@app.route('/api/artifact/<project>/<uid>/<path:key>', methods=['POST'])
@catch_err
def store_artifact(project, uid, key):
    try:
        data = request.get_json(force=True)
    except ValueError:
        return json_error(HTTPStatus.BAD_REQUEST, reason='bad JSON body')

    tag = request.args.get('tag', '')
    _db.store_artifact(key, data, uid, tag, project)
    return jsonify(ok=True)


# curl http://localhost:8080/artifact/p1/tag/key
@app.route('/api/artifact/<project>/<tag>/<path:key>', methods=['GET'])
@catch_err
def read_artifact(project, tag, key):
    data = _db.read_artifact(key, tag, project)
    return data

# curl -X DELETE http://localhost:8080/artifact/p1&key=k&tag=t
@app.route('/api/artifact/<project>/<uid>', methods=['DELETE'])
@catch_err
def del_artifact(project, uid):
    key = request.args.get('key')
    if not key:
        return json_error(HTTPStatus.BAD_REQUEST, reason='missing data')

    tag = request.args.get('tag', '')
    _db.del_artifact(key, tag, project)
    return jsonify(ok=True)

# curl http://localhost:8080/artifacts?project=p1?label=l1
@app.route('/api/artifacts', methods=['GET'])
@catch_err
def list_artifacts():
    name = request.args.get('name', '')
    project = request.args.get('project', 'default')
    tag = request.args.get('tag', '')
    labels = request.args.getlist('label')

    artifacts = _db.list_artifacts(name, project, tag, labels)
    return jsonify(ok=True, artifacts=artifacts)

# curl -X DELETE http://localhost:8080/artifacts?project=p1?label=l1
@app.route('/api/artifacts', methods=['DELETE'])
@catch_err
def del_artifacts():
    name = request.args.get('name', '')
    project = request.args.get('project', '')
    tag = request.args.get('tag', '')
    labels = request.args.getlist('label')

    _db.del_artifacts(name, project, tag, labels)
    return jsonify(ok=True)

# curl -d@/path/to/func.json http://localhost:8080/func/prj/7?tag=0.3.2
@app.route('/api/func/<project>/<name>', methods=['POST'])
@catch_err
def store_function(project, name):
    try:
        data = request.get_json(force=True)
    except ValueError:
        return json_error(HTTPStatus.BAD_REQUEST, reason='bad JSON body')

    tag = request.args.get('tag', '')

    _db.store_function(data, name, project, tag)
    return jsonify(ok=True)


# curl http://localhost:8080/log/prj/7?tag=0.2.3
@app.route('/api/func/<project>/<name>', methods=['GET'])
@catch_err
def get_function(project, name):
    tag = request.args.get('tag', '')
    func = _db.get_function(name, project, tag)
    return jsonify(ok=True, func=func)


# curl http://localhost:8080/funcs?project=p1&name=x&label=l1&label=l2
@app.route('/api/funcs', methods=['GET'])
@catch_err
def list_functions():
    name = request.args.get('name', '')
    project = request.args.get('project', 'default')
    tag = request.args.get('tag', '')
    labels = request.args.getlist('label')

    out = _db.list_functions(name, project, tag, labels)
    return jsonify(
        ok=True,
        funcs=list(out),
    )


@app.route('/api/healthz', methods=['GET'])
def health():
    return 'OK\n'


@app.before_first_request
def init_app():
    global _db
    global _k8s

    logger.info('configuration dump\n%s', config.dump_yaml())
    _db = SQLDB(config.httpdb.dsn)
    _db.connect()
    try:
        _k8s = k8s_helper()
    except Exception:
        pass

    # @yaronha - Initialize here
    task = periodic.Task()
    periodic.schedule(task, 60)


# Don't remove this function, it's an entry point in setup.py
def main():
    app.run(
        host='0.0.0.0',
        port=config.httpdb.port,
        debug=config.httpdb.debug,
    )


if __name__ == '__main__':
    main()<|MERGE_RESOLUTION|>--- conflicted
+++ resolved
@@ -27,12 +27,8 @@
 from mlrun.datastore import get_object, get_object_stat
 from mlrun.db import RunDBError, RunDBInterface, periodic
 from mlrun.db.sqldb import SQLDB
-<<<<<<< HEAD
-from mlrun.utils import logger, parse_function_uri, get_in
-=======
 from mlrun.db.filedb import FileRunDB
 from mlrun.utils import logger, parse_function_uri, get_in, update_in
->>>>>>> f37c326a
 from mlrun.config import config
 from mlrun.run import new_function, import_function
 from mlrun.k8s_utils import k8s_helper
