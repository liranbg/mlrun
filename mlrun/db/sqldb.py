--- conflicted
+++ resolved
@@ -624,25 +624,10 @@
 
         return query
 
-<<<<<<< HEAD
     def _find_functions(self, name, project, tag, labels):
         query = self._query(Function, name=name, project=project, tag=tag)
         labels = label_set(labels)
         return add_labels_filter(query, Function, labels)
-=======
-    def _find_functions(self, name, project, uid, labels):
-        query = self._query(Function, name=name, project=project)
-        if uid:
-            query = query.filter(Function.Tag.uid == uid)
-
-        labels = label_set(labels)
-        for obj in query:
-            func = obj.struct
-            if labels:
-                if not (labels & set(get_in(func, 'metadata.labels', []))):
-                    continue
-            yield obj
->>>>>>> a1caec89
 
     def _delete(self, cls, **kw):
         query = self.session.query(cls).filter_by(**kw)
@@ -709,8 +694,7 @@
 def is_field(name):
     if name[0] == '_':
         return False
-<<<<<<< HEAD
-    return name != 'metadata'
+    return name not in ('metadata', 'Tag', 'Label')
 
 
 def add_labels_filter(query, cls, labels):
@@ -726,7 +710,4 @@
         else:
             filter_args.append(cls.Label.name == query.strip())
 
-        return query.join(cls.Label).filter(*filter_args)
-=======
-    return name not in ('metadata', 'Tag', 'Label')
->>>>>>> a1caec89
+        return query.join(cls.Label).filter(*filter_args)