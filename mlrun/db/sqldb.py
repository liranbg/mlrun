--- conflicted
+++ resolved
@@ -283,13 +283,8 @@
         self, name=None, project=None, tag=None, labels=None,
             since=None, until=None):
         project = project or config.default_project
-<<<<<<< HEAD
+        tag = tag or 'latest'
         arts = ArtifactList(
-=======
-        tag = tag or 'latest'
-        arts = ArtifactList()
-        arts.extend(
->>>>>>> 5f837756
             obj.struct
             for obj in self._find_artifacts(project, tag, labels, since, until)
         )
@@ -397,10 +392,6 @@
             query = query.join(Run.Label).filter(Run.Label.name.in_(labels))
         return query
 
-<<<<<<< HEAD
-    def _find_artifacts(self, project, tag, labels, since, until):
-        # FIXME tag = tag or 'latest'
-=======
     def _latest_artifact_uid(self):
         query = (
             self.session.query(Artifact.uid)
@@ -411,8 +402,7 @@
         if out:
             return out[0]
 
-    def _find_artifacts(self, project, tag, labels):
->>>>>>> 5f837756
+    def _find_artifacts(self, project, tag, labels, since, until):
         labels = label_set(labels)
         query = self._query(Artifact, project=project)
         if tag != '*':
