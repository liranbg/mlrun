# Copyright 2018 Iguazio
#
# Licensed under the Apache License, Version 2.0 (the "License");
# you may not use this file except in compliance with the License.
# You may obtain a copy of the License at
#
#   http://www.apache.org/licenses/LICENSE-2.0
#
# Unless required by applicable law or agreed to in writing, software
# distributed under the License is distributed on an "AS IS" BASIS,
# WITHOUT WARRANTIES OR CONDITIONS OF ANY KIND, either express or implied.
# See the License for the specific language governing permissions and
# limitations under the License.

from collections import namedtuple
from os import environ
from pathlib import Path
from socket import socket
from subprocess import Popen, run
from sys import executable
from tempfile import mkdtemp

import pytest

from mlrun.artifacts import Artifact
from mlrun.db import HTTPRunDB, RunDBError
from mlrun import RunObject
from conftest import wait_for_server  # , in_docker

root = Path(__file__).absolute().parent.parent
Server = namedtuple('Server', 'url conn')

docker_tag = 'mlrun/test-db-gunicorn'


def free_port():
    with socket() as sock:
        sock.bind(('localhost', 0))
        return sock.getsockname()[1]


def check_server_up(url):
    health_url = f'{url}/api/healthz'
    timeout = 30
    if not wait_for_server(health_url, timeout):
        raise RuntimeError('server did not start after {timeout}sec')


def start_server(db_path, log_file, env_config: dict):
    port = free_port()
    env = environ.copy()
    env['MLRUN_httpdb__port'] = str(port)
    env['MLRUN_httpdb__dsn'] = f'sqlite:///{db_path}'
    env.update(env_config or {})

    cmd = [
        executable,
        '-m', 'mlrun.db.httpd',
    ]
    proc = Popen(cmd, env=env, stdout=log_file, stderr=log_file, cwd=root)
    url = f'http://localhost:{port}'
    check_server_up(url)

    return proc, url


def docker_fixture():
    cid = None

    def create(env_config=None):
        nonlocal cid

        env_config = {} if env_config is None else env_config
        cmd = [
            'docker', 'build',
            # '-f', 'Dockerfile.db-gunicorn',
            '-f', 'Dockerfile.db',
            '--tag', docker_tag,
            '.',
        ]
        out = run(cmd)
        assert out.returncode == 0, 'cannot build docker'

        port = free_port()
        cmd = [
            'docker', 'run',
            '--detach',
            '--publish', f'{port}:8080',
            # '--volume', '/tmp:/tmp',  # For debugging
            ]
        for key, value in env_config.items():
            cmd.append('--env', f'{key}={value}')
        cmd.append(docker_tag)
        out = run(cmd, capture_output=True)
        assert out.returncode == 0, 'cannot run docker'
        cid = out.stdout.decode('utf-8').strip()
        url = f'http://localhost:{port}'
        check_server_up(url)
        conn = HTTPRunDB(url)
        conn.connect()
        return Server(url, conn)

    def cleanup():
        run(['docker', 'rm', '--force', cid])

    return create, cleanup


def server_fixture():
    proc, log_fp = None, None

    def create(env=None):
        nonlocal proc, log_fp
        root = mkdtemp(prefix='mlrun-test')
        print(f'root={root!r}')
        db_path = f'{root}/mlrun.sqlite3?check_same_thread=false'
        log_fp = open(f'{root}/httpd.log', 'w+')
        proc, url = start_server(db_path, log_fp, env)
        conn = HTTPRunDB(url)
        conn.connect()
        return Server(url, conn)

    def cleanup():
        if proc:
            proc.kill()
        if log_fp:
            log_fp.close()

    return create, cleanup


<<<<<<< HEAD
servers = ['server']
# FIXME:
# if not in_docker:
#    servers.append('docker')
# servers = ['docker']
=======
servers = [
    'server',
    # 'docker',
]
>>>>>>> 931b0054


@pytest.fixture(scope='module', params=servers)
def create_server(request):
    if request.param == 'server':
        create, cleanup = server_fixture()
    else:
        create, cleanup = docker_fixture()

    yield create
    cleanup()


def test_log(create_server):
    server: Server = create_server()
    db = server.conn
    prj, uid, body = 'p19', '3920', b'log data'
    db.store_log(uid, prj, body)

    state, data = db.get_log(uid, prj)
    assert data == body, 'bad log data'


def test_run(create_server):
    server: Server = create_server()
    db = server.conn
    prj, uid = 'p18', '3i920'
    run = RunObject().to_dict()
    run['metadata'].update({
        'algorithm': 'svm',
        'C': 3,
    })
    db.store_run(run, uid, prj)

    data = db.read_run(uid, prj)
    assert data == run, 'read_run'

    new_c = 4
    updates = {'metadata.C': new_c}
    db.update_run(updates, uid, prj)
    data = db.read_run(uid, prj)
    assert data['metadata']['C'] == new_c, 'update_run'

    db.del_run(uid, prj)


def test_runs(create_server):
    server: Server = create_server()
    db = server.conn

    runs = db.list_runs()
    assert not runs, 'found runs in new db'
    count = 7

    prj = 'p180'
    for i in range(count):
        uid = f'uid_{i}'
        run = RunObject().to_dict()
        db.store_run(run, uid, prj)

    runs = db.list_runs(project=prj)
    assert len(runs) == count, 'bad number of runs'

    db.del_runs(project=prj, state='created')
    runs = db.list_runs(project=prj)
    assert not runs, 'found runs in after delete'


def test_artifact(create_server):
    server: Server = create_server()
    db = server.conn

    prj, uid, key, body = 'p7', 'u199', 'k800', 'cucumber'
    artifact = Artifact(key, body)

    db.store_artifact(key, artifact, uid, project=prj)
    # TODO: Need a run file
    # db.del_artifact(key, project=prj)


def test_artifacts(create_server):
    server: Server = create_server()
    db = server.conn
    prj, uid, key, body = 'p9', 'u19', 'k802', 'tomato'
    artifact = Artifact(key, body)

    db.store_artifact(key, artifact, uid, project=prj)
    artifacts = db.list_artifacts(project=prj)
    assert len(artifacts) == 1, 'bad number of artifacs'

    db.del_artifacts(project=prj)
    artifacts = db.list_artifacts(project=prj)
    assert len(artifacts) == 0, 'bad number of artifacs after del'


def test_basic_auth(create_server):
    user, passwd = 'bugs', 'bunny'
    env = {
        'MLRUN_httpdb__user': user,
        'MLRUN_httpdb__password': passwd,
    }
    server: Server = create_server(env)

    db: HTTPRunDB = server.conn

    with pytest.raises(RunDBError):
        db.list_runs()

    db.user = user
    db.password = passwd
    db.list_runs()


def test_bearer_auth(create_server):
    token = 'banana'
    env = {'MLRUN_httpdb__token': token}
    server: Server = create_server(env)

    db: HTTPRunDB = server.conn

    with pytest.raises(RunDBError):
        db.list_runs()

    db.token = token
    db.list_runs()


def test_set_get_function(create_server):
    server: Server = create_server()
    db: HTTPRunDB = server.conn

    func, name, proj = {'x': 1, 'y': 2}, 'f1', 'p2'
    db.store_function(func, name, proj)
    db_func = db.get_function(name, proj)
    del db_func['metadata']
    assert db_func == func, 'wrong func'


def test_list_functions(create_server):
    server: Server = create_server()
    db: HTTPRunDB = server.conn

    proj = 'p4'
    count = 5
    for i in range(count):
        name = f'func{i}'
        func = {'fid': i}
        db.store_function(func, name, proj)
    db.store_function({}, 'f2', 'p7')

    out = db.list_functions('', proj)
    assert len(out) == count, 'bad list'<|MERGE_RESOLUTION|>--- conflicted
+++ resolved
@@ -25,7 +25,7 @@
 from mlrun.artifacts import Artifact
 from mlrun.db import HTTPRunDB, RunDBError
 from mlrun import RunObject
-from conftest import wait_for_server  # , in_docker
+from conftest import wait_for_server
 
 root = Path(__file__).absolute().parent.parent
 Server = namedtuple('Server', 'url conn')
@@ -129,18 +129,10 @@
     return create, cleanup
 
 
-<<<<<<< HEAD
-servers = ['server']
-# FIXME:
-# if not in_docker:
-#    servers.append('docker')
-# servers = ['docker']
-=======
 servers = [
     'server',
     # 'docker',
 ]
->>>>>>> 931b0054
 
 
 @pytest.fixture(scope='module', params=servers)
