# Copyright 2019 Iguazio
#
# Licensed under the Apache License, Version 2.0 (the "License");
# you may not use this file except in compliance with the License.
# You may obtain a copy of the License at
#
#   http://www.apache.org/licenses/LICENSE-2.0
#
# Unless required by applicable law or agreed to in writing, software
# distributed under the License is distributed on an "AS IS" BASIS,
# WITHOUT WARRANTIES OR CONDITIONS OF ANY KIND, either express or implied.
# See the License for the specific language governing permissions and
# limitations under the License.

# SQLDB specific tests, common tests should be in test_dbs.py
from datetime import datetime, timedelta

import pytest

from mlrun.db import sqldb
from conftest import new_run


@pytest.fixture
def db():
    db = sqldb.SQLDB('sqlite:///:memory:?check_same_thread=false')
    db.connect()
    return db


def test_list_artifact_tags(db: sqldb.SQLDB):
    db.store_artifact('k1', {}, '1', tag='t1', project='p1')
    db.store_artifact('k1', {}, '2', tag='t2', project='p1')
    db.store_artifact('k1', {}, '2', tag='t2', project='p2')

    tags = db.list_artifact_tags('p1')
    assert {'t1', 't2'} == set(tags), 'bad tags'


def test_list_artifact_date(db: sqldb.SQLDB):
    t1 = datetime(2020, 2, 16)
    t2 = t1 - timedelta(days=7)
    t3 = t2 - timedelta(days=7)
    prj = 'p7'

    db.store_artifact('k1', {'updated': t1}, 'u1', project=prj)
    db.store_artifact('k2', {'updated': t2}, 'u2', project=prj)
    db.store_artifact('k3', {'updated': t3}, 'u3', project=prj)

    arts = db.list_artifacts(project=prj, since=t3, tag='*')
    assert 3 == len(arts), 'since t3'

    arts = db.list_artifacts(project=prj, since=t2, tag='*')
    assert 2 == len(arts), 'since t2'

    arts = db.list_artifacts(
        project=prj, since=t1 + timedelta(days=1), tag='*')
    assert not arts, 'since t1+'

    arts = db.list_artifacts(project=prj, until=t2, tag='*')
    assert 2 == len(arts), 'until t2'

    arts = db.list_artifacts(project=prj, since=t2, until=t2, tag='*')
    assert 1 == len(arts), 'since/until t2'


def test_list_projects(db: sqldb.SQLDB):
    for i in range(10):
        run = new_run('s1', ['l1', 'l2'], x=1)
        db.store_run(run, 'u7', project=f'prj{i%3}', iter=i)

    assert {'prj0', 'prj1', 'prj2'} == {p.name for p in db.list_projects()}


def test_schedules(db: sqldb.SQLDB):
    count = 7
    for i in range(count):
        data = {'i': i}
        db.store_schedule(data)

    scheds = list(db.list_schedules())
    assert count == len(scheds), 'wrong number of schedules'
    assert set(range(count)) == set(s['i'] for s in scheds), 'bad scheds'


def test_run_iter0(db: sqldb.SQLDB):
    uid, prj = 'uid39', 'lemon'
    run = new_run('s1', ['l1', 'l2'], x=1)
    for i in range(7):
        db.store_run(run, uid, prj, i)
    db._get_run(uid, prj, 0)  # See issue 140


def test_artifacts_latest(db: sqldb.SQLDB):
    k1, u1, art1 = 'k1', 'u1', {'a': 1}
    prj = 'p38'
    db.store_artifact(k1, art1, u1, project=prj)

    arts = db.list_artifacts(project=prj, tag='latest')
    assert art1['a'] == arts[0]['a'], 'bad artifact'

    u2, art2 = 'u2', {'a': 17}
    db.store_artifact(k1, art2, u2, project=prj)
    arts = db.list_artifacts(project=prj, tag='latest')
    assert 1 == len(arts), 'count'
    assert art2['a'] == arts[0]['a'], 'bad artifact'

    k2, u3, art3 = 'k2', 'u3', {'a': 99}
    db.store_artifact(k2, art3, u3, project=prj)
    arts = db.list_artifacts(project=prj, tag='latest')
    assert 2 == len(arts), 'number'
    assert {17, 99} == set(art['a'] for art in arts), 'latest'


<<<<<<< HEAD
@pytest.mark.parametrize('typ', sorted(sqldb._type2tag))
def test_tags(db: sqldb.SQLDB, typ):
    p1, u1, n1 = 'prj1', 'uid1', 'name1'
    db.store_tag(p1, typ, n1, u1)
    u = db.get_tag(p1, typ, n1)
    assert u1 == u, 'uid'

    with pytest.raises(ValueError):
        db.store_tag(p1, typ, n1, u1)

    u2 = 'uid2'
    db.store_tag(p1, typ, n1, u2, force=True)
    u = db.get_tag(p1, typ, n1)
    assert u2 == u, 'uid change'
=======
def test_projects(db: sqldb.SQLDB):
    prj1 = {
        'name': 'p1',
        'description': 'banana',
        'users': ['u1', 'u2'],
        'spec': {'company': 'ACME'},
        'state': 'active',
        'created': datetime.now(),
    }
    pid1 = db.add_project(prj1)
    p1 = db.get_project(project_id=pid1)
    assert p1, f'project {pid1} not found'
    out = {
        'name': p1.name,
        'description': p1.description,
        'users': sorted(u.name for u in p1.users),
        'spec': p1.spec,
        'state': p1.state,
        'created': p1.created,
    }
    assert prj1 == out, 'bad project'

    data = {'description': 'lemon'}
    db.update_project(p1.name, data)
    p1 = db.get_project(project_id=pid1)
    assert data['description'] == p1.description, 'bad update'

    prj2 = {'name': 'p2'}
    db.add_project(prj2)
    prjs = {p.name for p in db.list_projects()}
    assert {prj1['name'], prj2['name']} == prjs, 'list'
>>>>>>> 6dc4a5ad
<|MERGE_RESOLUTION|>--- conflicted
+++ resolved
@@ -112,7 +112,6 @@
     assert {17, 99} == set(art['a'] for art in arts), 'latest'
 
 
-<<<<<<< HEAD
 @pytest.mark.parametrize('typ', sorted(sqldb._type2tag))
 def test_tags(db: sqldb.SQLDB, typ):
     p1, u1, n1 = 'prj1', 'uid1', 'name1'
@@ -127,7 +126,8 @@
     db.store_tag(p1, typ, n1, u2, force=True)
     u = db.get_tag(p1, typ, n1)
     assert u2 == u, 'uid change'
-=======
+
+
 def test_projects(db: sqldb.SQLDB):
     prj1 = {
         'name': 'p1',
@@ -158,5 +158,4 @@
     prj2 = {'name': 'p2'}
     db.add_project(prj2)
     prjs = {p.name for p in db.list_projects()}
-    assert {prj1['name'], prj2['name']} == prjs, 'list'
->>>>>>> 6dc4a5ad
+    assert {prj1['name'], prj2['name']} == prjs, 'list'